GEMINI.md - Regen MKT Development Standards
1. Core Development Philosophy
This document outlines the development, testing, and debugging standards for the Regen MKT. Our philosophy is rooted in a senior-level approach to engineering, emphasizing clean, scalable, and maintainable code. We adhere to the following core principles:

Clarity and Simplicity: Code should be easy to read, understand, and maintain. Avoid overly complex or "clever" solutions.

Reliable: Always add console logs for all of the process and steps of the workflows as way to offer feedback, and also give detailed error messages while working in development.

Ownership and Accountability: Take pride in your work. Every line of code should be written with the intention of creating a high-quality, robust product.

Async First: As a modern web application, all asynchronous operations must be handled gracefully using async/await patterns. Non-blocking code is the standard.

<<<<<<< HEAD
Lazy-Loading First: To ensure a fast and responsive user experience, components, images, and routes should be lazy-loaded whenever possible. Prioritize loading only the essential resources for the initial view, deferring other assets until they are needed. This improves initial page load times and reduces the overall data footprint.
=======
Lazy-Loading First: To ensure a fast and responsive user experience, components, images, and routes should be lazy-loaded whenever possible. Prioritize loading only the essential resources for the initial view, deferring other assets until they are needed. This improves initial page load times and reduces the overall data footprint.  
>>>>>>> 84d9cd91

Continuous Improvement: We are committed to iterative improvement. Regularly refactor and enhance the codebase to maintain a high standard of quality.

Research First: When having a complex task be commited to make a deep research in the code base and the documentation to have the best workflow done, with production ready quality code and following the Clarity and Simplicity principle. Respect functional code by adding a comment everytime a function or workflow is functional, that way you'll know what to avoid manupulate in the future, just focusing on the current tasks.

Feedback First: As a good practice add console logs and explicit error massages for every steps of important workflows while in development mode, such as all the steps to send forms or calling APIs, so if needed, the data is easy to reach and understand. Also add a comment to all of this options, so they're changed for a user friendly feedback solution when it's in production.

Code Stabilization and Safeguarding: Once a feature or workflow is confirmed to be fully functional, it MUST be explicitly marked to prevent accidental modifications.

Use clear, standardized comments to delineate these stable code blocks:

// GEMINI_SAFE_START
... functional, tested, and approved code ...
// GEMINI_SAFE_END


CRITICAL: Any code enclosed within GEMINI_SAFE_START and GEMINI_SAFE_END comments is considered locked. You MUST NOT modify this code without explicit permission from the user. If a change is required, you must first ask for confirmation, explaining the reason for the proposed change.

2. Development Best Practices
Project Structure

Feature-Based Organization: Code should be organized by features (e.g., src/features/authentication, src/features/offerings) rather than by file type. Each feature folder should contain all related components, hooks, services, and types.

Co-location: Components, their styles (if applicable), and tests should be co-located within the same feature folder to enhance modularity and portability.

TypeScript

Strict Typing: Enforce strict typing for all props, state, hooks, and functions. Use TypeScript's interface or type to define custom types.

Type Inference: Leverage TypeScript's type inference to keep code clean and avoid redundant type definitions.

Shared Types: Define shared types in a src/types directory to ensure consistency across the application.

Next.js and React

App Router: Utilize the Next.js App Router for all new features.

Server Actions: For all form submissions and data mutations, use Next.js Server Actions to ensure a seamless and secure experience.

Hooks: Encapsulate reusable logic in custom hooks (useFeatureName).

Supabase Integration

Centralized Configuration: Initialize the Supabase client in a dedicated file (src/lib/supabase/client.ts) to ensure a single source of truth.

Environment Variables: Securely manage all Supabase project configurations (URL, anon key) using environment variables (.env.local).

Row Level Security (RLS): Implement robust RLS policies on your Supabase tables to protect your data from unauthorized access. Start with restrictive policies and open them up as needed.

Additive Migrations and Database Functions: Adhere to an additive-only mindset for all database schema and logic changes.

Migrations: Never edit a migration file after it has been applied. To make schema changes, create a new migration file. This ensures a linear, reproducible history.

Database Functions: Similarly, treat database functions (e.g., PostgreSQL functions, triggers) as immutable. To alter a function, create a new migration that drops the old one and creates the new version.

Sensitive File Handling

CRITICAL: Sensitive files such as .env, .env.local, or any files containing secrets MUST NEVER be deleted.

Changes to these files must be surgical. This means you must identify the exact line or variable that needs to be added or updated and use a precise replacement method to change only that specific part of the file.

NEVER read an entire sensitive file, delete it, and write it back with changes. This is a high-risk operation and is forbidden.

Tailwind CSS

Utility-First: Embrace the utility-first approach of Tailwind CSS.

Theme Customization: Define all custom colors, fonts, and spacing in the tailwind.config.js file to ensure brand consistency.

Commit Hygiene

Atomic Commits: After every successful and verified change (e.g., a bug fix, a feature implementation), create a Git commit. This ensures a clean history and provides a reliable rollback point if issues arise later.

Autonomous Commit Workflow: When asked to make a commit, I will handle the entire process autonomously. This includes:
1.  Reviewing file status and diffs.
2.  Staging the relevant, changed files.
3.  Generating a comprehensive and descriptive commit message.
4.  Executing the commit.
5.  I will only notify you once the commit is successfully completed, without asking for authorization at each step.

3. Testing Protocol
A rigorous testing protocol is mandatory. No story is considered complete until it is accompanied by the appropriate tests.

Unit Testing:

Tooling: Jest and React Testing Library.

Scope: Test individual components, hooks, and utility functions in isolation.

Requirement: Every new component or function must have a corresponding unit test.

Integration Testing:

Tooling: Firebase Emulator Suite and React Testing Library.

Scope: Test the interaction between multiple components and their integration with Firebase services.

Requirement: Any feature that involves data fetching or mutations must have integration tests.

End-to-End (E2E) Testing:

Tooling: Cypress.

Scope: Simulate real user scenarios and test complete user flows.

Requirement: Critical user flows (e.g., authentication, creating an offering) must be covered by E2E tests.

API Mocking:

Use Mock Service Worker (MSW) for mocking API requests in tests to ensure predictable results.

4. Surgical Debugging Protocol
When a build or test fails, a precise and methodical "surgical" debugging approach is required.

Analyze the Error: Carefully read the full error message to understand the root cause. Do not make assumptions.

Formulate a Hypothesis: Based on the error, form a specific, testable hypothesis about the problem.

Research: If the error is not immediately obvious, perform a targeted web search for the specific error message or technology involved to understand common causes and solutions.

Isolate the Issue: Create a minimal reproduction of the bug. This could be a new test case or a temporary component.

Add feedback: When debugging always add step by step console logs and detailed error toast, so the developer knows what's the bug.

Create a Surgical Plan: Propose a minimal, targeted plan to fix the specific error. The plan should prioritize the smallest possible change and avoid broad or unrelated modifications.

Implement and Verify: Execute the plan and re-run all relevant tests to ensure the fix is effective and has not introduced any regressions.

Iterate: If the fix is unsuccessful, research on the web and repeat the process with the new information gained.

Hard Rules for Debugging

NEVER comment out or delete failing tests as a "fix."

NEVER perform large-scale refactoring while debugging. The focus is solely on the surgical fix.

NEVER override data from the .env or .env.local files, Please always verify if the files exist first, before you create or override the data inside. If you need a key, search for it in the .env.local file and copy it into the .env file, if not found, add a new line with the required variable and ask for the user to share the data.

ALWAYS write a new test that captures the bug before fixing it. This ensures the bug will not be reintroduced.

ALWAYS write code to get the best performance on the website, no actions should take more than 2 seconds.

If a fix is not found after three focused attempts, HALT and escalate with a summary of the actions taken.

5. Social Media & Third-Party API Integration Workflow
Authentication MUST use OAuth 2.0: The authentication flow must be server-driven. The client redirects the user to the provider, but the exchange of the temporary code for an access token (which requires a client_secret) MUST happen in a server-side Next.js API Route (e.g., /app/api/auth/callback/meta).

Tokens MUST be Stored Securely: All user-specific credentials (access tokens, refresh tokens) for third-party services must be stored in a dedicated social_connections table in Supabase. These tokens MUST be encrypted in the database before storage, preferably using pgsodium. RLS policies must ensure a user can only ever access their own connection data.

API Calls MUST be Server-Side in Next.js: Direct API calls from the Next.js client to a social media platform are strictly forbidden. All interactions (e.g., publishing a post, fetching data) MUST be encapsulated directly within Next.js Server Actions. The Server Action will retrieve the user's encrypted token from Supabase, decrypt it (if necessary), and then make the API call to the third-party service.

Frontend Invocation MUST use Server Actions: The Next.js frontend will use Server Actions to execute all backend logic. The Server Action is the final destination for the logic, handling everything from data validation to fetching tokens and calling the external API.

API Keys MUST be in Next.js Environment Variables: All platform-specific credentials (App ID, App Secret, API Key) must be stored as environment variables for the Next.js runtime. For production, these MUST be managed in the hosting provider's secret management system (e.g., Vercel Environment Variables, AWS Secrets Manager). They must never be hardcoded or exposed to the client.

Permitted API Usage for Content Publishing: The primary and explicitly permitted use of integrated social media APIs is for publishing content to the user's connected accounts.

### **Hard Server Restart (Next.js)** 🛠️

#### **When to Perform a Hard Restart:**

* After changing configuration files (e.g., `next.config.ts`, `tsconfig.json`).
* After installing, updating, or removing dependencies (`npm install`, `npm update`, `npm uninstall`).
* If the development server becomes unresponsive, unusually slow, or you suspect it's serving stale content.

***

#### **Procedure:**

1.  **Stop the Server:** Forcefully stop all Next.js development server processes.
    ```bash
    pkill -f 'next dev'
    ```

2.  **Clear Cache & Restart:** Permanently remove the `.next` cache directory and restart the server in the background.
    ```bash
    rm -rf .next && npm run dev &
    ```


## 6. Data Naming Conventions: snake_case vs. camelCase

**CRITICAL:** To prevent data-related errors, a strict separation of naming conventions must be maintained between the database/server and the client.

*   **Database & Server Actions (`snake_case`):**
    *   All database table columns **MUST** use `snake_case` (e.g., `user_id`, `landing_page_html`).
    *   Data objects returned from or passed directly into Supabase queries within server actions (`actions.ts`) **MUST** use `snake_case`.

*   **Client-Side React (`camelCase`):**
    *   All client-side variables, state, props, and object keys within React components (`.tsx` files) **MUST** use `camelCase` (e.g., `userId`, `landingPageHtml`).

---

### **The Boundary: Transformation**

The transformation from `snake_case` to `camelCase` (and vice-versa) is the responsibility of the code at the boundary between the server and client.

*   **Data to Client (Server Action -> Component):** When a server action fetches data from the database, it should return a `snake_case` object. The client component that calls the action is responsible for transforming the keys to `camelCase` before storing them in state or passing them as props.

*   **Data to Server (Component -> Server Action):** When a client component sends data to a server action (e.g., for an update or insert), it sends a `camelCase` object. The server action is then responsible for transforming the keys to `snake_case` before sending the data to the database. A utility function (like the `toSnakeCase` function in `artisan/actions.ts`) should be used for this.

**Example (Client-Side Fetching & State Update):**

```typescript
// 1. Server Action (e.g., /app/artisan/actions.ts)
// Returns data directly from Supabase, which is in snake_case.
export async function getContentItem(mediaPlanItemId: string) {
  // ... Supabase query ...
  // return data; // e.g., { id: '123', landing_page_html: '<h1>Hi</h1>', user_id: 'abc' }
}

// 2. Client Component (e.g., /app/artisan/_components/SomeEditor.tsx)
'use client';
import { useState, useEffect } from 'react';
import { getContentItem } from '../actions';

function SomeEditor({ itemId }) {
  const [creative, setCreative] = useState({ landingPageHtml: '' }); // State is camelCase

  useEffect(() => {
    const fetchContent = async () => {
      const dbData = await getContentItem(itemId); // Receives snake_case data

      // CORRECT: Transform the data before setting state
      const clientData = {
        landingPageHtml: dbData.landing_page_html // Manual or utility-based transform
      };
      setCreative(clientData);
    };

    fetchContent();
  }, [itemId]);

  // ... component JSX ...
}
```
This strict convention prevents `undefined` property errors in React and ensures data integrity with the database.<|MERGE_RESOLUTION|>--- conflicted
+++ resolved
@@ -10,11 +10,7 @@
 
 Async First: As a modern web application, all asynchronous operations must be handled gracefully using async/await patterns. Non-blocking code is the standard.
 
-<<<<<<< HEAD
 Lazy-Loading First: To ensure a fast and responsive user experience, components, images, and routes should be lazy-loaded whenever possible. Prioritize loading only the essential resources for the initial view, deferring other assets until they are needed. This improves initial page load times and reduces the overall data footprint.
-=======
-Lazy-Loading First: To ensure a fast and responsive user experience, components, images, and routes should be lazy-loaded whenever possible. Prioritize loading only the essential resources for the initial view, deferring other assets until they are needed. This improves initial page load times and reduces the overall data footprint.  
->>>>>>> 84d9cd91
 
 Continuous Improvement: We are committed to iterative improvement. Regularly refactor and enhance the codebase to maintain a high standard of quality.
 
@@ -157,7 +153,7 @@
 
 ALWAYS write code to get the best performance on the website, no actions should take more than 2 seconds.
 
-If a fix is not found after three focused attempts, HALT and escalate with a summary of the actions taken.
+if a fix is not found after three focused attempts, HALT and escalate with a summary of the actions taken.
 
 5. Social Media & Third-Party API Integration Workflow
 Authentication MUST use OAuth 2.0: The authentication flow must be server-driven. The client redirects the user to the provider, but the exchange of the temporary code for an access token (which requires a client_secret) MUST happen in a server-side Next.js API Route (e.g., /app/api/auth/callback/meta).
